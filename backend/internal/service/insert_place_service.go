--- conflicted
+++ resolved
@@ -42,7 +42,6 @@
 		return nil, err
 	}
 
-<<<<<<< HEAD
 	var imageUrls model.StringArray
 	var images model.ImageArray
 	if len(record["image_urls"]) != 0 {
@@ -53,13 +52,6 @@
 	}
 	for _, url := range imageUrls {
 		images = append(images, model.Image{URL: url})
-=======
-	// var imageUrls model.StringArray
-	var images model.ImageArray
-	if err := json.Unmarshal([]byte(record["images"]), &images); err != nil {
-		fmt.Println(record["images"])
-		return nil, fmt.Errorf("failed to unmarshal images: %w", err)
->>>>>>> f82c0603
 	}
 	// for _, url := range imageUrls {
 	// 	images = append(images, model.Image{URL: url})
