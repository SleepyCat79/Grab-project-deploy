--- conflicted
+++ resolved
@@ -235,7 +235,6 @@
 	client := &http.Client{
 		Timeout: 10 * time.Second,
 	}
-	fmt.Println("travelPreference ", travelPreference)
 
 	var jsonBody bytes.Buffer
 	if err := json.NewEncoder(&jsonBody).Encode(travelPreference); err != nil {
@@ -247,12 +246,8 @@
 		config.AppConfig.AI.Port,
 		endpoint,
 	)
-<<<<<<< HEAD
 
 	req, err := http.NewRequest("GET", aiURL, &jsonBody)
-=======
-	req, err := http.NewRequest("POST", aiURL, bytes.NewBuffer(reqBody))
->>>>>>> 802ff454
 	if err != nil {
 		return nil, fmt.Errorf("failed to create request: %w", err)
 	}
