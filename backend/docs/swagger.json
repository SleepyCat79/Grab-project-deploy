{
    "schemes": [
        "http",
        "https"
    ],
    "swagger": "2.0",
    "info": {
        "description": "A modern RESTful API for managing travel plans, including trips, destinations, accommodations, places, and restaurants.",
        "title": "Travel Planning API",
        "termsOfService": "http://swagger.io/terms/",
        "contact": {
            "name": "API Support Team",
            "url": "http://www.example.com/support",
            "email": "support@example.com"
        },
        "license": {
            "name": "MIT",
            "url": "https://opensource.org/licenses/MIT"
        },
        "version": "1.0"
    },
    "host": "localhost:8080",
    "basePath": "/api/v1",
    "paths": {
        "/api/v1/auth/login": {
            "post": {
                "description": "handles user login requests",
                "consumes": [
                    "application/json"
                ],
                "produces": [
                    "application/json"
                ],
                "tags": [
                    "auth"
                ],
                "summary": "User login",
                "parameters": [
                    {
                        "description": "Login",
                        "name": "login",
                        "in": "body",
                        "required": true,
                        "schema": {
                            "$ref": "#/definitions/dto.LoginRequest"
                        }
                    }
                ],
                "responses": {
                    "200": {
                        "description": "OK",
                        "schema": {
                            "allOf": [
                                {
                                    "$ref": "#/definitions/model.Response"
                                },
                                {
                                    "type": "object",
                                    "properties": {
                                        "data": {
                                            "type": "array",
                                            "items": {
                                                "$ref": "#/definitions/dto.TokenResponse"
                                            }
                                        }
                                    }
                                }
                            ]
                        }
                    },
                    "400": {
                        "description": "Bad Request",
                        "schema": {
                            "$ref": "#/definitions/model.Response"
                        }
                    }
                }
            }
        },
        "/api/v1/auth/register": {
            "post": {
                "description": "handles user registration requests",
                "consumes": [
                    "application/json"
                ],
                "produces": [
                    "application/json"
                ],
                "tags": [
                    "auth"
                ],
                "summary": "User registration",
                "parameters": [
                    {
                        "description": "Register",
                        "name": "register",
                        "in": "body",
                        "required": true,
                        "schema": {
                            "$ref": "#/definitions/dto.RegisterRequest"
                        }
                    }
                ],
                "responses": {
                    "200": {
                        "description": "OK",
                        "schema": {
                            "allOf": [
                                {
                                    "$ref": "#/definitions/model.Response"
                                },
                                {
                                    "type": "object",
                                    "properties": {
                                        "data": {
                                            "type": "array",
                                            "items": {
                                                "$ref": "#/definitions/dto.TokenResponse"
                                            }
                                        }
                                    }
                                }
                            ]
                        }
                    },
                    "400": {
                        "description": "Bad Request",
                        "schema": {
                            "$ref": "#/definitions/model.Response"
                        }
                    }
                }
            }
        },
        "/api/v1/suggest/accommodations": {
            "get": {
                "description": "Get accommodation suggestions based on travel preferences",
                "consumes": [
                    "application/json"
                ],
                "produces": [
                    "application/json"
                ],
                "tags": [
                    "suggest"
                ],
                "summary": "Suggest accommodations",
                "parameters": [
                    {
                        "description": "Travel Preferences",
                        "name": "preference",
                        "in": "body",
                        "required": true,
                        "schema": {
                            "$ref": "#/definitions/dto.TravelPreference"
                        }
                    }
                ],
                "responses": {
                    "200": {
                        "description": "OK",
                        "schema": {
                            "allOf": [
                                {
                                    "$ref": "#/definitions/model.Response"
                                },
                                {
                                    "type": "object",
                                    "properties": {
                                        "data": {
                                            "$ref": "#/definitions/dto.AccommodationsSuggestion"
                                        }
                                    }
                                }
                            ]
                        }
                    },
                    "400": {
                        "description": "Bad Request",
                        "schema": {
                            "$ref": "#/definitions/model.Response"
                        }
                    },
                    "500": {
                        "description": "Internal Server Error",
                        "schema": {
                            "$ref": "#/definitions/model.Response"
                        }
                    }
                }
            }
        },
<<<<<<< HEAD
        "/api/v1/suggest/all": {
            "get": {
                "description": "Get comprehensive suggestions based on travel preferences for accommodations, places, and restaurants",
                "consumes": [
                    "application/json"
                ],
                "produces": [
                    "application/json"
                ],
                "tags": [
                    "suggest"
                ],
                "summary": "Suggest all suggestions",
                "parameters": [
                    {
                        "description": "Travel Preferences",
                        "name": "preference",
                        "in": "body",
                        "required": true,
                        "schema": {
                            "$ref": "#/definitions/dto.TravelPreference"
                        }
                    }
                ],
                "responses": {
                    "200": {
                        "description": "OK",
                        "schema": {
                            "allOf": [
                                {
                                    "$ref": "#/definitions/model.Response"
                                },
                                {
                                    "type": "object",
                                    "properties": {
                                        "data": {
                                            "$ref": "#/definitions/dto.TripSuggestionRequest"
                                        }
                                    }
                                }
                            ]
                        }
                    },
                    "400": {
                        "description": "Bad Request",
                        "schema": {
                            "$ref": "#/definitions/model.Response"
                        }
                    },
                    "500": {
                        "description": "Internal Server Error",
                        "schema": {
                            "$ref": "#/definitions/model.Response"
                        }
                    }
                }
            }
        },
=======
>>>>>>> f82c0603
        "/api/v1/suggest/places": {
            "get": {
                "description": "Get activity suggestions based on travel preferences",
                "consumes": [
                    "application/json"
                ],
                "produces": [
                    "application/json"
                ],
                "tags": [
                    "suggest"
                ],
                "summary": "Suggest places",
                "parameters": [
                    {
                        "description": "Travel Preferences",
                        "name": "preference",
                        "in": "body",
                        "required": true,
                        "schema": {
                            "$ref": "#/definitions/dto.TravelPreference"
                        }
                    }
                ],
                "responses": {
                    "200": {
                        "description": "OK",
                        "schema": {
                            "allOf": [
                                {
                                    "$ref": "#/definitions/model.Response"
                                },
                                {
                                    "type": "object",
                                    "properties": {
                                        "data": {
                                            "$ref": "#/definitions/dto.PlacesSuggestion"
                                        }
                                    }
                                }
                            ]
                        }
                    },
                    "400": {
                        "description": "Bad Request",
                        "schema": {
                            "$ref": "#/definitions/model.Response"
                        }
                    },
                    "500": {
                        "description": "Internal Server Error",
                        "schema": {
                            "$ref": "#/definitions/model.Response"
                        }
                    }
                }
            }
        },
        "/api/v1/suggest/restaurants": {
            "get": {
                "description": "Get restaurant suggestions based on travel preferences",
                "consumes": [
                    "application/json"
                ],
                "produces": [
                    "application/json"
                ],
                "tags": [
                    "suggest"
                ],
                "summary": "Suggest restaurants",
                "parameters": [
                    {
                        "description": "Travel Preferences",
                        "name": "preference",
                        "in": "body",
                        "required": true,
                        "schema": {
                            "$ref": "#/definitions/dto.TravelPreference"
                        }
                    }
                ],
                "responses": {
                    "200": {
                        "description": "OK",
                        "schema": {
                            "allOf": [
                                {
                                    "$ref": "#/definitions/model.Response"
                                },
                                {
                                    "type": "object",
                                    "properties": {
                                        "data": {
                                            "$ref": "#/definitions/dto.RestaurantsSuggestion"
                                        }
                                    }
                                }
                            ]
                        }
                    },
                    "400": {
                        "description": "Bad Request",
                        "schema": {
                            "$ref": "#/definitions/model.Response"
                        }
                    },
                    "500": {
                        "description": "Internal Server Error",
                        "schema": {
                            "$ref": "#/definitions/model.Response"
                        }
                    }
                }
            }
        },
        "/api/v1/todos": {
            "get": {
                "description": "get all todos",
                "consumes": [
                    "application/json"
                ],
                "produces": [
                    "application/json"
                ],
                "tags": [
                    "todos"
                ],
                "summary": "Get all todos",
                "responses": {
                    "200": {
                        "description": "OK",
                        "schema": {
                            "allOf": [
                                {
                                    "$ref": "#/definitions/model.Response"
                                },
                                {
                                    "type": "object",
                                    "properties": {
                                        "data": {
                                            "type": "array",
                                            "items": {
                                                "$ref": "#/definitions/model.Todo"
                                            }
                                        }
                                    }
                                }
                            ]
                        }
                    },
                    "500": {
                        "description": "Internal Server Error",
                        "schema": {
                            "$ref": "#/definitions/model.Response"
                        }
                    }
                }
            },
            "post": {
                "description": "create new todo",
                "consumes": [
                    "application/json"
                ],
                "produces": [
                    "application/json"
                ],
                "tags": [
                    "todos"
                ],
                "summary": "Create a todo",
                "parameters": [
                    {
                        "description": "Create todo",
                        "name": "todo",
                        "in": "body",
                        "required": true,
                        "schema": {
                            "$ref": "#/definitions/dto.TodoCreate"
                        }
                    }
                ],
                "responses": {
                    "201": {
                        "description": "Created",
                        "schema": {
                            "allOf": [
                                {
                                    "$ref": "#/definitions/model.Response"
                                },
                                {
                                    "type": "object",
                                    "properties": {
                                        "data": {
                                            "$ref": "#/definitions/model.Todo"
                                        }
                                    }
                                }
                            ]
                        }
                    },
                    "400": {
                        "description": "Bad Request",
                        "schema": {
                            "$ref": "#/definitions/model.Response"
                        }
                    },
                    "500": {
                        "description": "Internal Server Error",
                        "schema": {
                            "$ref": "#/definitions/model.Response"
                        }
                    }
                }
            }
        },
        "/api/v1/todos/{id}": {
            "get": {
                "description": "get todo by ID",
                "consumes": [
                    "application/json"
                ],
                "produces": [
                    "application/json"
                ],
                "tags": [
                    "todos"
                ],
                "summary": "Get a todo",
                "parameters": [
                    {
                        "type": "integer",
                        "description": "Todo ID",
                        "name": "id",
                        "in": "path",
                        "required": true
                    }
                ],
                "responses": {
                    "200": {
                        "description": "OK",
                        "schema": {
                            "allOf": [
                                {
                                    "$ref": "#/definitions/model.Response"
                                },
                                {
                                    "type": "object",
                                    "properties": {
                                        "data": {
                                            "$ref": "#/definitions/model.Todo"
                                        }
                                    }
                                }
                            ]
                        }
                    },
                    "400": {
                        "description": "Bad Request",
                        "schema": {
                            "$ref": "#/definitions/model.Response"
                        }
                    },
                    "404": {
                        "description": "Not Found",
                        "schema": {
                            "$ref": "#/definitions/model.Response"
                        }
                    }
                }
            },
            "put": {
                "description": "update todo by ID",
                "consumes": [
                    "application/json"
                ],
                "produces": [
                    "application/json"
                ],
                "tags": [
                    "todos"
                ],
                "summary": "Update a todo",
                "parameters": [
                    {
                        "type": "integer",
                        "description": "Todo ID",
                        "name": "id",
                        "in": "path",
                        "required": true
                    },
                    {
                        "description": "Update todo",
                        "name": "todo",
                        "in": "body",
                        "required": true,
                        "schema": {
                            "$ref": "#/definitions/dto.TodoCreate"
                        }
                    }
                ],
                "responses": {
                    "200": {
                        "description": "OK",
                        "schema": {
                            "allOf": [
                                {
                                    "$ref": "#/definitions/model.Response"
                                },
                                {
                                    "type": "object",
                                    "properties": {
                                        "data": {
                                            "$ref": "#/definitions/model.Todo"
                                        }
                                    }
                                }
                            ]
                        }
                    },
                    "400": {
                        "description": "Bad Request",
                        "schema": {
                            "$ref": "#/definitions/model.Response"
                        }
                    },
                    "500": {
                        "description": "Internal Server Error",
                        "schema": {
                            "$ref": "#/definitions/model.Response"
                        }
                    }
                }
            },
            "delete": {
                "description": "delete todo by ID",
                "consumes": [
                    "application/json"
                ],
                "produces": [
                    "application/json"
                ],
                "tags": [
                    "todos"
                ],
                "summary": "Delete a todo",
                "parameters": [
                    {
                        "type": "integer",
                        "description": "Todo ID",
                        "name": "id",
                        "in": "path",
                        "required": true
                    }
                ],
                "responses": {
                    "200": {
                        "description": "OK",
                        "schema": {
                            "$ref": "#/definitions/model.Response"
                        }
                    },
                    "400": {
                        "description": "Bad Request",
                        "schema": {
                            "$ref": "#/definitions/model.Response"
                        }
                    },
                    "500": {
                        "description": "Internal Server Error",
                        "schema": {
                            "$ref": "#/definitions/model.Response"
                        }
                    }
                }
            }
        },
        "/api/v1/trip/create": {
            "post": {
                "description": "Create a new trip with destinations, accommodations, activities, and restaurants",
                "consumes": [
                    "application/json"
                ],
                "produces": [
                    "application/json"
                ],
                "tags": [
                    "trip"
                ],
                "summary": "Create a new trip",
                "parameters": [
                    {
                        "description": "Trip Details",
                        "name": "trip",
                        "in": "body",
                        "required": true,
                        "schema": {
                            "$ref": "#/definitions/dto.CreateTripRequest"
                        }
                    }
                ],
                "responses": {
                    "200": {
                        "description": "Returns trip ID",
                        "schema": {
                            "allOf": [
                                {
                                    "$ref": "#/definitions/model.Response"
                                },
                                {
                                    "type": "object",
                                    "properties": {
                                        "data": {
                                            "type": "string"
                                        }
                                    }
                                }
                            ]
                        }
                    },
                    "400": {
                        "description": "Invalid request",
                        "schema": {
                            "$ref": "#/definitions/model.Response"
                        }
                    },
                    "500": {
                        "description": "Internal server error",
                        "schema": {
                            "$ref": "#/definitions/model.Response"
                        }
                    }
                }
            }
        },
        "/api/v1/trip/save": {
            "put": {
                "description": "Update an existing trip with new details including destinations, accommodations, activities, and restaurants",
                "consumes": [
                    "application/json"
                ],
                "produces": [
                    "application/json"
                ],
                "tags": [
                    "trip"
                ],
                "summary": "Save changes to an existing trip",
                "parameters": [
                    {
                        "description": "Trip Details",
                        "name": "trip",
                        "in": "body",
                        "required": true,
                        "schema": {
                            "$ref": "#/definitions/dto.TripDTO"
                        }
                    }
                ],
                "responses": {
                    "200": {
                        "description": "Trip updated successfully",
                        "schema": {
                            "$ref": "#/definitions/model.Response"
                        }
                    },
                    "400": {
                        "description": "Invalid request",
                        "schema": {
                            "$ref": "#/definitions/model.Response"
                        }
                    },
                    "500": {
                        "description": "Internal server error",
                        "schema": {
                            "$ref": "#/definitions/model.Response"
                        }
                    }
                }
            }
        },
        "/api/v1/trip/suggest": {
            "get": {
                "description": "Get AI-generated trip suggestions based on user preferences",
                "consumes": [
                    "application/json"
                ],
                "produces": [
                    "application/json"
                ],
                "tags": [
                    "trip"
                ],
                "summary": "Get trip suggestions",
                "parameters": [
                    {
                        "description": "Trip Suggestion Parameters",
                        "name": "request",
                        "in": "body",
                        "required": true,
                        "schema": {
                            "$ref": "#/definitions/dto.TripSuggestionRequest"
                        }
                    }
                ],
                "responses": {
                    "200": {
                        "description": "Suggested trip",
                        "schema": {
                            "allOf": [
                                {
                                    "$ref": "#/definitions/model.Response"
                                },
                                {
                                    "type": "object",
                                    "properties": {
                                        "data": {
                                            "$ref": "#/definitions/dto.CreateTripRequest"
                                        }
                                    }
                                }
                            ]
                        }
                    },
                    "400": {
                        "description": "Invalid request",
                        "schema": {
                            "$ref": "#/definitions/model.Response"
                        }
                    },
                    "500": {
                        "description": "Internal server error",
                        "schema": {
                            "$ref": "#/definitions/model.Response"
                        }
                    }
                }
            }
        },
        "/api/v1/trip/{id}": {
            "get": {
                "description": "Get complete trip details including destinations, accommodations, activities, and restaurants",
                "consumes": [
                    "application/json"
                ],
                "produces": [
                    "application/json"
                ],
                "tags": [
                    "trip"
                ],
                "summary": "Get trip details",
                "parameters": [
                    {
                        "type": "string",
                        "description": "Trip ID",
                        "name": "id",
                        "in": "path",
                        "required": true
                    }
                ],
                "responses": {
                    "200": {
                        "description": "Trip details",
                        "schema": {
                            "allOf": [
                                {
                                    "$ref": "#/definitions/model.Response"
                                },
                                {
                                    "type": "object",
                                    "properties": {
                                        "data": {
                                            "$ref": "#/definitions/dto.TripDTO"
                                        }
                                    }
                                }
                            ]
                        }
                    },
                    "400": {
                        "description": "Invalid trip ID",
                        "schema": {
                            "$ref": "#/definitions/model.Response"
                        }
                    },
                    "404": {
                        "description": "Trip not found",
                        "schema": {
                            "$ref": "#/definitions/model.Response"
                        }
                    },
                    "500": {
                        "description": "Internal server error",
                        "schema": {
                            "$ref": "#/definitions/model.Response"
                        }
                    }
                }
            }
        },
        "/health": {
            "get": {
                "description": "get the status of server.",
                "consumes": [
                    "*/*"
                ],
                "produces": [
                    "application/json"
                ],
                "tags": [
                    "health"
                ],
                "summary": "Show the status of server.",
                "responses": {
                    "200": {
                        "description": "OK",
                        "schema": {
                            "$ref": "#/definitions/model.Response"
                        }
                    }
                }
            }
        }
    },
    "definitions": {
        "dto.AccommodationSuggestion": {
            "type": "object",
            "properties": {
                "accommodation_id": {
                    "type": "string"
                },
                "booking_link": {
                    "type": "string"
                },
                "city": {
                    "type": "string"
                },
                "description": {
                    "type": "string"
                },
                "destination_id": {
                    "type": "string"
                },
                "elderly_friendly": {
                    "type": "boolean"
                },
                "image_url": {
                    "type": "array",
                    "items": {
                        "$ref": "#/definitions/model.Image"
                    }
                },
                "location": {
                    "type": "string"
                },
                "name": {
                    "type": "string"
                },
                "price": {
                    "type": "number"
                },
                "rating": {
                    "type": "number"
                },
                "room_info": {
                    "type": "string"
                },
                "room_types": {
                    "type": "array",
                    "items": {
                        "$ref": "#/definitions/model.RoomType"
                    }
                },
                "tax_info": {
                    "type": "string"
                },
                "unit": {
                    "type": "string"
                }
            }
        },
        "dto.AccommodationsSuggestion": {
            "type": "object",
            "properties": {
                "accommodations": {
                    "type": "array",
                    "items": {
                        "$ref": "#/definitions/dto.AccommodationSuggestion"
                    }
                }
            }
        },
        "dto.CreateTripAccommodationRequest": {
            "type": "object",
            "properties": {
                "accommodation_id": {
                    "type": "string"
                },
                "check_in_date": {
                    "type": "string"
                },
                "check_out_date": {
                    "type": "string"
                },
                "cost": {
                    "type": "number"
                },
                "notes": {
                    "type": "string"
                },
                "trip_destination_id": {
                    "type": "string"
                }
            }
        },
        "dto.CreateTripDestinationRequest": {
            "type": "object",
            "properties": {
                "accommodations": {
                    "type": "array",
                    "items": {
                        "$ref": "#/definitions/dto.CreateTripAccommodationRequest"
                    }
                },
                "arrival_date": {
                    "type": "string"
                },
                "departure_date": {
                    "type": "string"
                },
                "destination_id": {
                    "type": "string"
                },
                "order_num": {
                    "type": "integer"
                },
                "places": {
                    "type": "array",
                    "items": {
                        "$ref": "#/definitions/dto.CreateTripPlaceRequest"
                    }
                },
                "restaurants": {
                    "type": "array",
                    "items": {
                        "$ref": "#/definitions/dto.CreateTripRestaurantRequest"
                    }
                },
                "trip_id": {
                    "type": "string"
                }
            }
        },
        "dto.CreateTripPlaceRequest": {
            "type": "object",
            "properties": {
                "end_time": {
                    "type": "string"
                },
                "notes": {
                    "type": "string"
                },
                "place_id": {
                    "type": "string"
                },
                "scheduled_date": {
                    "type": "string"
                },
                "start_time": {
                    "type": "string"
                },
                "trip_destination_id": {
                    "type": "string"
                }
            }
        },
        "dto.CreateTripRequest": {
            "type": "object",
            "properties": {
                "budget": {
                    "type": "number"
                },
                "end_date": {
                    "type": "string"
                },
                "start_date": {
                    "type": "string"
                },
                "trip_destinations": {
                    "type": "array",
                    "items": {
                        "$ref": "#/definitions/dto.CreateTripDestinationRequest"
                    }
                },
                "trip_name": {
                    "type": "string"
                },
                "trip_status": {
                    "type": "string"
                },
                "user_id": {
                    "type": "string"
                }
            }
        },
        "dto.CreateTripRestaurantRequest": {
            "type": "object",
            "properties": {
                "end_time": {
                    "type": "string"
                },
                "meal_date": {
                    "type": "string"
                },
                "notes": {
                    "type": "string"
                },
                "reservation_info": {
                    "type": "string"
                },
                "restaurant_id": {
                    "type": "string"
                },
                "start_time": {
                    "type": "string"
                },
                "trip_destination_id": {
                    "type": "string"
                }
            }
        },
        "dto.LoginRequest": {
            "type": "object",
            "properties": {
                "password": {
                    "type": "string"
                },
                "username": {
                    "type": "string"
                }
            }
        },
        "dto.PlaceSuggestion": {
            "type": "object",
            "properties": {
                "address": {
                    "type": "string"
                },
                "categories": {
                    "type": "string"
                },
                "description": {
                    "type": "string"
                },
                "destination_id": {
                    "type": "string"
                },
                "duration": {
                    "type": "string"
                },
                "images": {
                    "type": "array",
                    "items": {
                        "$ref": "#/definitions/model.Image"
                    }
                },
                "main_image": {
                    "type": "string"
                },
                "name": {
                    "type": "string"
                },
                "opening_hours": {
                    "type": "string"
                },
                "place_id": {
                    "type": "string"
                },
                "price": {
<<<<<<< HEAD
                    "type": "number"
=======
                    "type": "string"
>>>>>>> f82c0603
                },
                "rating": {
                    "type": "number"
                },
                "reviews": {
                    "type": "array",
                    "items": {
                        "type": "string"
                    }
                },
                "type": {
                    "type": "string"
                },
<<<<<<< HEAD
                "unit": {
                    "type": "string"
                },
=======
>>>>>>> f82c0603
                "url": {
                    "type": "string"
                }
            }
        },
        "dto.PlacesSuggestion": {
            "type": "object",
            "properties": {
                "places": {
                    "type": "array",
                    "items": {
                        "$ref": "#/definitions/dto.PlaceSuggestion"
                    }
                }
            }
        },
        "dto.RegisterRequest": {
            "type": "object",
            "properties": {
                "email": {
                    "type": "string"
                },
                "first_name": {
                    "type": "string"
                },
                "last_name": {
                    "type": "string"
                },
                "password": {
                    "type": "string"
                },
                "username": {
                    "type": "string"
                }
            }
        },
        "dto.RestaurantSuggestion": {
            "type": "object",
            "properties": {
                "address": {
                    "type": "string"
                },
                "cuisines": {
                    "type": "string"
                },
                "description": {
                    "type": "string"
                },
                "destination_id": {
                    "type": "string"
                },
<<<<<<< HEAD
                "is_booking": {
                    "type": "boolean"
                },
=======
                "example_reviews": {
                    "type": "string"
                },
                "is_booking": {
                    "type": "boolean"
                },
>>>>>>> f82c0603
                "is_delivery": {
                    "type": "boolean"
                },
                "is_opening": {
                    "type": "boolean"
                },
                "location": {
                    "$ref": "#/definitions/model.Location"
<<<<<<< HEAD
=======
                },
                "main_image": {
                    "type": "string"
                },
                "media_urls": {
                    "type": "string"
>>>>>>> f82c0603
                },
                "name": {
                    "type": "string"
                },
                "num_reviews": {
                    "type": "integer"
                },
                "opening_hours": {
                    "type": "string"
                },
                "phone": {
<<<<<<< HEAD
                    "type": "string"
                },
                "photo_url": {
                    "type": "string"
                },
                "price_range": {
                    "$ref": "#/definitions/model.PriceRange"
                },
=======
                    "type": "string"
                },
                "photo_url": {
                    "type": "string"
                },
                "price_range": {
                    "type": "string"
                },
>>>>>>> f82c0603
                "rating": {
                    "type": "number"
                },
                "restaurant_id": {
                    "type": "string"
                },
<<<<<<< HEAD
=======
                "review_summary": {
                    "type": "string"
                },
>>>>>>> f82c0603
                "reviews": {
                    "type": "array",
                    "items": {
                        "type": "string"
                    }
                },
                "services": {
                    "type": "array",
                    "items": {
<<<<<<< HEAD
                        "$ref": "#/definitions/model.Service"
=======
                        "type": "string"
>>>>>>> f82c0603
                    }
                },
                "url": {
                    "type": "string"
                }
            }
        },
        "dto.RestaurantsSuggestion": {
            "type": "object",
            "properties": {
                "restaurants": {
                    "type": "array",
                    "items": {
                        "$ref": "#/definitions/dto.RestaurantSuggestion"
                    }
                }
            }
        },
        "dto.TodoCreate": {
            "description": "Todo creation request body",
            "type": "object",
            "required": [
                "title"
            ],
            "properties": {
                "description": {
                    "description": "Detailed description of the todo item",
                    "type": "string",
                    "example": "Write comprehensive documentation for the API endpoints"
                },
                "status": {
                    "description": "Current status of the todo item (pending, in-progress, completed)",
                    "type": "string",
                    "enum": [
                        "pending",
                        "in-progress",
                        "completed"
                    ],
                    "example": "pending"
                },
                "title": {
                    "description": "Title of the todo item",
                    "type": "string",
                    "example": "Complete project documentation"
                }
            }
        },
        "dto.TokenResponse": {
            "type": "object",
            "properties": {
                "access_token": {
                    "description": "The access token, used for subsequent requests.",
                    "type": "string"
                },
                "refresh_token": {
                    "description": "Optional refresh token, used for obtaining new access tokens.",
                    "type": "string"
                }
            }
        },
        "dto.TravelPreference": {
            "type": "object",
            "properties": {
                "budget": {
                    "type": "string"
                },
                "duration_days": {
                    "type": "integer"
                },
                "limit": {
                    "type": "integer"
                },
                "location": {
                    "type": "string"
                },
                "places": {
                    "type": "array",
                    "items": {
                        "type": "string"
                    }
                },
                "season": {
                    "type": "string"
                },
                "travel_style": {
                    "type": "string"
                }
            }
        },
        "dto.TripAccommodationDTO": {
            "type": "object",
            "properties": {
                "accommodation_id": {
                    "type": "string"
                },
                "check_in_date": {
                    "type": "string"
                },
                "check_out_date": {
                    "type": "string"
                },
                "cost": {
                    "type": "number"
                },
                "notes": {
                    "type": "string"
                },
                "trip_accommodation_id": {
                    "type": "string"
                },
                "trip_destination_id": {
                    "type": "string"
                }
            }
        },
        "dto.TripDTO": {
            "type": "object",
            "properties": {
                "budget": {
                    "type": "number"
                },
                "end_date": {
                    "type": "string"
                },
                "start_date": {
                    "type": "string"
                },
                "trip_destinations": {
                    "type": "array",
                    "items": {
                        "$ref": "#/definitions/dto.TripDestinationDTO"
                    }
                },
                "trip_id": {
                    "type": "string"
                },
                "trip_name": {
                    "type": "string"
                },
                "trip_status": {
                    "type": "string"
                },
                "user_id": {
                    "type": "string"
                }
            }
        },
        "dto.TripDestinationDTO": {
            "type": "object",
            "properties": {
                "accommodations": {
                    "type": "array",
                    "items": {
                        "$ref": "#/definitions/dto.TripAccommodationDTO"
                    }
                },
                "arrival_date": {
                    "type": "string"
                },
                "departure_date": {
                    "type": "string"
                },
                "destination_id": {
                    "type": "string"
                },
                "order_num": {
                    "type": "integer"
                },
                "places": {
                    "type": "array",
                    "items": {
                        "$ref": "#/definitions/dto.TripPlaceDTO"
                    }
                },
                "restaurants": {
                    "type": "array",
                    "items": {
                        "$ref": "#/definitions/dto.TripRestaurantDTO"
                    }
                },
                "trip_destination_id": {
                    "type": "string"
                },
                "trip_id": {
                    "type": "string"
                }
            }
        },
        "dto.TripPlaceDTO": {
            "type": "object",
            "properties": {
                "end_time": {
                    "type": "string"
                },
                "notes": {
                    "type": "string"
                },
                "place_id": {
                    "type": "string"
                },
                "scheduled_date": {
                    "type": "string"
                },
                "start_time": {
                    "type": "string"
                },
                "trip_destination_id": {
                    "type": "string"
                },
                "trip_place_id": {
                    "type": "string"
                }
            }
        },
        "dto.TripRestaurantDTO": {
            "type": "object",
            "properties": {
                "end_time": {
                    "type": "string"
                },
                "meal_date": {
                    "type": "string"
                },
                "notes": {
                    "type": "string"
                },
                "reservation_info": {
                    "type": "string"
                },
                "restaurant_id": {
                    "type": "string"
                },
                "start_time": {
                    "type": "string"
                },
                "trip_destination_id": {
                    "type": "string"
                },
                "trip_restaurant_id": {
                    "type": "string"
                }
            }
        },
        "dto.TripSuggestionRequest": {
            "type": "object",
            "properties": {
                "accommodation": {
                    "$ref": "#/definitions/dto.AccommodationsSuggestion"
                },
                "places": {
                    "$ref": "#/definitions/dto.PlacesSuggestion"
                },
                "restaurants": {
                    "$ref": "#/definitions/dto.RestaurantsSuggestion"
                }
            }
        },
        "model.Image": {
            "type": "object",
            "properties": {
                "alt": {
                    "type": "string"
                },
                "url": {
                    "type": "string"
                }
            }
        },
        "model.Location": {
            "type": "object",
            "properties": {
                "lat": {
                    "type": "number"
                },
                "lon": {
                    "type": "number"
                }
            }
        },
<<<<<<< HEAD
        "model.PriceRange": {
            "type": "object",
            "properties": {
                "max_price": {
                    "type": "integer"
                },
                "min_price": {
                    "type": "integer"
                }
            }
        },
=======
>>>>>>> f82c0603
        "model.Response": {
            "type": "object",
            "properties": {
                "data": {},
                "message": {
                    "type": "string"
                }
            }
        },
        "model.RoomType": {
            "type": "object",
            "properties": {
                "bed_type": {
                    "type": "string"
                },
                "conditions": {
                    "type": "string"
                },
                "name": {
                    "type": "string"
                },
                "occupancy": {
                    "type": "string"
                },
                "price": {
                    "type": "string"
                },
                "tax_and_fee": {
                    "type": "string"
                }
            }
        },
<<<<<<< HEAD
        "model.Service": {
            "type": "object",
            "properties": {
                "name": {
                    "type": "string"
                },
                "type": {
                    "type": "integer"
                },
                "url": {
                    "type": "string"
                }
            }
        },
=======
>>>>>>> f82c0603
        "model.Todo": {
            "description": "Todo represents a single todo item with its details",
            "type": "object",
            "properties": {
                "created_at": {
                    "description": "Timestamp when the todo was created",
                    "type": "string",
                    "example": "2024-03-15T08:00:00Z"
                },
                "description": {
                    "description": "Detailed description of the todo item",
                    "type": "string",
                    "example": "Write comprehensive documentation for the API endpoints"
                },
                "id": {
                    "description": "Unique identifier of the todo",
                    "type": "integer",
                    "example": 1
                },
                "status": {
                    "description": "Current status of the todo item (pending, in-progress, completed)",
                    "type": "string",
                    "enum": [
                        "pending",
                        "in-progress",
                        "completed"
                    ],
                    "example": "pending"
                },
                "title": {
                    "description": "Title of the todo item",
                    "type": "string",
                    "example": "Complete project documentation"
                },
                "updated_at": {
                    "description": "Timestamp when the todo was last updated",
                    "type": "string",
                    "example": "2024-03-15T08:00:00Z"
                }
            }
        }
    },
    "securityDefinitions": {
        "Bearer": {
            "description": "Enter the token with the `Bearer: ` prefix, e.g. \"Bearer abcde12345\".",
            "type": "apiKey",
            "name": "Authorization",
            "in": "header"
        }
    },
    "tags": [
        {
            "description": "Operations about login and register",
            "name": "auth",
            "externalDocs": {
                "description": "Detailed information about auth operations",
                "url": "http://example.com/docs/auth"
            }
        },
        {
            "description": "API health check operations",
            "name": "health"
        },
        {
            "description": "Operations about travel suggestions",
            "name": "suggest",
            "externalDocs": {
                "description": "Detailed information about suggestion operations",
                "url": "http://example.com/docs/suggest"
            }
        },
        {
            "description": "Operations about trips and travel plans",
            "name": "trip",
            "externalDocs": {
                "description": "Detailed information about trip operations",
                "url": "http://example.com/docs/trip"
            }
        }
    ]
}<|MERGE_RESOLUTION|>--- conflicted
+++ resolved
@@ -190,7 +190,6 @@
                 }
             }
         },
-<<<<<<< HEAD
         "/api/v1/suggest/all": {
             "get": {
                 "description": "Get comprehensive suggestions based on travel preferences for accommodations, places, and restaurants",
@@ -249,8 +248,6 @@
                 }
             }
         },
-=======
->>>>>>> f82c0603
         "/api/v1/suggest/places": {
             "get": {
                 "description": "Get activity suggestions based on travel preferences",
@@ -1131,11 +1128,7 @@
                     "type": "string"
                 },
                 "price": {
-<<<<<<< HEAD
                     "type": "number"
-=======
-                    "type": "string"
->>>>>>> f82c0603
                 },
                 "rating": {
                     "type": "number"
@@ -1149,12 +1142,9 @@
                 "type": {
                     "type": "string"
                 },
-<<<<<<< HEAD
                 "unit": {
                     "type": "string"
                 },
-=======
->>>>>>> f82c0603
                 "url": {
                     "type": "string"
                 }
@@ -1206,18 +1196,9 @@
                 "destination_id": {
                     "type": "string"
                 },
-<<<<<<< HEAD
                 "is_booking": {
                     "type": "boolean"
                 },
-=======
-                "example_reviews": {
-                    "type": "string"
-                },
-                "is_booking": {
-                    "type": "boolean"
-                },
->>>>>>> f82c0603
                 "is_delivery": {
                     "type": "boolean"
                 },
@@ -1226,15 +1207,6 @@
                 },
                 "location": {
                     "$ref": "#/definitions/model.Location"
-<<<<<<< HEAD
-=======
-                },
-                "main_image": {
-                    "type": "string"
-                },
-                "media_urls": {
-                    "type": "string"
->>>>>>> f82c0603
                 },
                 "name": {
                     "type": "string"
@@ -1246,7 +1218,6 @@
                     "type": "string"
                 },
                 "phone": {
-<<<<<<< HEAD
                     "type": "string"
                 },
                 "photo_url": {
@@ -1255,28 +1226,12 @@
                 "price_range": {
                     "$ref": "#/definitions/model.PriceRange"
                 },
-=======
-                    "type": "string"
-                },
-                "photo_url": {
-                    "type": "string"
-                },
-                "price_range": {
-                    "type": "string"
-                },
->>>>>>> f82c0603
                 "rating": {
                     "type": "number"
                 },
                 "restaurant_id": {
                     "type": "string"
                 },
-<<<<<<< HEAD
-=======
-                "review_summary": {
-                    "type": "string"
-                },
->>>>>>> f82c0603
                 "reviews": {
                     "type": "array",
                     "items": {
@@ -1286,11 +1241,7 @@
                 "services": {
                     "type": "array",
                     "items": {
-<<<<<<< HEAD
                         "$ref": "#/definitions/model.Service"
-=======
-                        "type": "string"
->>>>>>> f82c0603
                     }
                 },
                 "url": {
@@ -1570,7 +1521,6 @@
                 }
             }
         },
-<<<<<<< HEAD
         "model.PriceRange": {
             "type": "object",
             "properties": {
@@ -1582,8 +1532,6 @@
                 }
             }
         },
-=======
->>>>>>> f82c0603
         "model.Response": {
             "type": "object",
             "properties": {
@@ -1616,7 +1564,6 @@
                 }
             }
         },
-<<<<<<< HEAD
         "model.Service": {
             "type": "object",
             "properties": {
@@ -1631,8 +1578,6 @@
                 }
             }
         },
-=======
->>>>>>> f82c0603
         "model.Todo": {
             "description": "Todo represents a single todo item with its details",
             "type": "object",
